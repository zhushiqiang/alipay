package alipay

import (
	"testing"
	"fmt"
)

var (
	appID     = "2016073100129537"
	partnerID = "2088102169227503"

	publicKey = []byte(`-----BEGIN PUBLIC KEY-----
MIIBIjANBgkqhkiG9w0BAQEFAAOCAQ8AMIIBCgKCAQEAv8dXxi8wNAOqBNOh8Dv5
rh0BTb5KNgk62jDaS536Z1cDqq2JmpBYkBnzJXHAXEgBwPXgX8bGruMMjZKW8P4u
v3Rvj8Am9ewWwUK2U7m2ZB3Oo9MWtyYoiLGX1IA4FFenXzpPgm0WyzaeLX4yJ8j+
hVrRbgwbZzb9Aq0MyepnK5PVoSPLAPXxvWrIBTok1+liughxwD/7R+ldaQQCtWC7
nHBwOOChLkX6jenCOqi6LrTxJ4ycGTWTctngFMJO4YtMmq/2zrw+ovNqmxHJQAZw
uRFnKlZuFoEKPWyMGYtbvK9AWIfC8ubn30O5F9kfLMIHwAHCh0UipPSbKDwQ2BnW
swIDAQAB
-----END PUBLIC KEY-----`)

	privateKey = []byte(`-----BEGIN RSA PRIVATE KEY-----
MIIEowIBAAKCAQEAv8dXxi8wNAOqBNOh8Dv5rh0BTb5KNgk62jDaS536Z1cDqq2J
mpBYkBnzJXHAXEgBwPXgX8bGruMMjZKW8P4uv3Rvj8Am9ewWwUK2U7m2ZB3Oo9MW
tyYoiLGX1IA4FFenXzpPgm0WyzaeLX4yJ8j+hVrRbgwbZzb9Aq0MyepnK5PVoSPL
APXxvWrIBTok1+liughxwD/7R+ldaQQCtWC7nHBwOOChLkX6jenCOqi6LrTxJ4yc
GTWTctngFMJO4YtMmq/2zrw+ovNqmxHJQAZwuRFnKlZuFoEKPWyMGYtbvK9AWIfC
8ubn30O5F9kfLMIHwAHCh0UipPSbKDwQ2BnWswIDAQABAoIBAH7QyfkSsTRkC+Sf
MaGTd1qscXVAVQCAf/tSfLeuIqx9PL57fNfJhdbcYg2rt8EOGKLJtHKBFlcFawKf
IdMAslcGHtOXA+xxDucDP2AEGVkA4OkyJ/46bGlfzn/Fvc+t2s6812Du1DjSyCxb
G711SuFSGdVEikZpdUt0tVU7/LcyKAEZd45Ct+F9MvrPECbSsfODvTOVDHO2k42f
iwSzLPVmM4wVUc2xA15O87jtDhRiAK/RveQ7J2TWcarkyCR8J+bf5GGA79LdE3vR
Kr/HAk7INVX4T6U9QuDF30mqNRsloQbNGdvqO65nafNHvuVzUiqPdSX7XQwg/cOO
mhSsUbkCgYEA8BQXaHn3psHUZx8zEwQFVyd6rzxb+7jmVlUT+jG1pSiZ4WAWxxqx
YVXhn2dbfatDxWoGOMsrDM/Qp8g81nMG01jtmJr2RKFhAbQl93ipGvvaCNoJ8Lx7
HpFSq7dETcCCAE7tYMk0LlcVwxeaIUWakDyBHgEy4Zp6lLwdwsh115UCgYEAzH8/
E5dTOcYdcxk7HLupEC9MCb+FshZT5UIN9I7zLNljQX2O/8m2THb+oZUoy30RVot+
kYjh5H8M5CYiP0Kkm0Ovq5KC0loyt5SfzWbgwHEldQUVp8woE0YdaJzGB/UnmI9m
dJBON1t3qbMWjlguXOD8bfriDRuefaZd9oVSQycCgYBcz+ecxEoxdY2fsDgWid9m
qiSLylHlJr4lcg6fEsieaOvUbUlg/7jDYGgxL8v28Vbp4us02ZZzBYQs2QRsA1wI
KMDx1jaOobTW68YhvcviWqsX8PMW1kbislu7dsY5KMsZQ2oRmLdLku8e1OkJI9d1
G27vIpeBEC+DgJYgz05/YQKBgQCStWNiQbkihKBSF7LR3Uvf4Z6yi6V16xDLM8Vh
Q0DwVxEfRd3WYjcXynLJJ4J54kMTDMaD0GkHDaMI9taw/bWr8jZQZ67VDILAM68l
o/3v8fyGZFxx4kSJ905X48kqolWC3LYLQA/tJQDHTUUMX/T7CynuGQQdlUfyKu3U
Uzd+FwKBgHW9Nur4eTxK1nIOZyGgCqL1duYsJQcPWyIcRMTSjOoQZ5ZUhQZTw1Hd
2CW0Iu2fXExESTIjwXJ0ZJXnCgFU8acQX5vtItC1BlMaucw9XTx1RBCVQdTZ7DSX
vTlWbWwZHVDP85dioLE9mfo5+Hh3SmHDi3TaVXjxeJsUgHkRgOX7
-----END RSA PRIVATE KEY-----
`)
)

var partnerID = "2088102169227503"

func TestSign(t *testing.T) {

	var client = New(appID, partnerID, publicKey, privateKey, false)

	var p = AliPayTradeWapPay{}
	p.NotifyURL = "http://203.86.24.181:3000/alipay"
	p.ReturnURL = "http://203.86.24.181:3000"
	p.Subject = "修正了中文的 Bug"
	p.OutTradeNo = "trade_no_1234"
	p.TotalAmount = "10.00"
	p.ProductCode = "eeeeee"

<<<<<<< HEAD
	var url, _ = client.TradeWapPay(p)
	fmt.Println(url)
=======
	fmt.Println(client.TradeWapPay(p))
}

func TestAliPayTradeQuery(t *testing.T) {
	client := New(appID, partnerID, publicKey, privateKey, false)

	type arg struct {
		outTradeNo string
		wanted     error
		name       string
	}

	testCaes := []arg{
		{"1111111", nil, "query success"},
		//TODO:add more test case
	}

	for _, tc := range testCaes {
		req := AliPayTradeQuery{
			OutTradeNo: tc.outTradeNo,
		}
		resp, err := client.TradeQuery(req)
		if err != tc.wanted {
			t.Errorf("%s input:%s wanted:%v get:%v", tc.name, tc.outTradeNo, tc.wanted, err)
		} else {
			t.Log(resp)
		}
	}

>>>>>>> c2c16210
}<|MERGE_RESOLUTION|>--- conflicted
+++ resolved
@@ -63,11 +63,8 @@
 	p.TotalAmount = "10.00"
 	p.ProductCode = "eeeeee"
 
-<<<<<<< HEAD
 	var url, _ = client.TradeWapPay(p)
 	fmt.Println(url)
-=======
-	fmt.Println(client.TradeWapPay(p))
 }
 
 func TestAliPayTradeQuery(t *testing.T) {
@@ -96,5 +93,4 @@
 		}
 	}
 
->>>>>>> c2c16210
 }